[package]
name = "sdp-device-id-service"
version = "1.1.0"
edition = "2021"

# See more keys and their definitions at https://doc.rust-lang.org/cargo/reference/manifest.html

[dependencies]
sdp-common = {path = "../sdp-common"}
sdp-macros = { path = "../sdp-macros" }
sdp-proc-macros = { path = "../sdp-proc-macros" }
sdp-test-macros = { path = "../sdp-test-macros" }

clap = { version = "4.4.7", features = ["derive"] }
tokio = { version = "~1.34.0", features = ["rt", "macros", "rt-multi-thread"] }
serde_json = "1.0"
<<<<<<< HEAD
kube = { version = "0.87.1", default-features = false, features = ["admission", "rustls-tls", "derive", "client", "runtime"] }
k8s-openapi = { version = "0.20.0", features = ["latest"]}
=======
kube = { version = "0.74.0", default-features = false, features = ["admission", "rustls-tls", "derive", "client", "runtime"] }
k8s-openapi = { version = "0.15.0", default-features = false, features = ["v1_24"] }
>>>>>>> dff7c00a
uuid = { version = "1.6.1", features = ["v4", "fast-rng"] }
log = "0.4.20"
futures = "^0.3.29"
log4rs = "1.2.0"<|MERGE_RESOLUTION|>--- conflicted
+++ resolved
@@ -14,13 +14,8 @@
 clap = { version = "4.4.7", features = ["derive"] }
 tokio = { version = "~1.34.0", features = ["rt", "macros", "rt-multi-thread"] }
 serde_json = "1.0"
-<<<<<<< HEAD
 kube = { version = "0.87.1", default-features = false, features = ["admission", "rustls-tls", "derive", "client", "runtime"] }
 k8s-openapi = { version = "0.20.0", features = ["latest"]}
-=======
-kube = { version = "0.74.0", default-features = false, features = ["admission", "rustls-tls", "derive", "client", "runtime"] }
-k8s-openapi = { version = "0.15.0", default-features = false, features = ["v1_24"] }
->>>>>>> dff7c00a
 uuid = { version = "1.6.1", features = ["v4", "fast-rng"] }
 log = "0.4.20"
 futures = "^0.3.29"
