--- conflicted
+++ resolved
@@ -140,9 +140,6 @@
 | `service.type`          | Type of the service                                  | `ClusterIP` |
 | `service.port`          | Port of the service                                  | `443`       |
 | `replicaCount`          | Number of SDP Client replicas to deploy              | `1`         |
-<<<<<<< HEAD
-=======
 
->>>>>>> ff16a0c4
 
 This table above was generated using [readme-generator-for-helm](https://github.com/bitnami-labs/readme-generator-for-helm)